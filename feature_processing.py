--- conflicted
+++ resolved
@@ -234,28 +234,7 @@
 
     def load_transform(self, features, targets):
         one_hot_features, features = self._load_transform_one_hot(features)
-<<<<<<< HEAD
         return self._split_and_label_features(one_hot_features, features, targets)
-=======
-
-        if not self.consider_iat:
-            features = features.drop(list(features.filter(regex='iat')), axis=1)
-
-        F_tr,F_test, X_oh_tr,X_oh_test, t_tr,t_test = train_test_split(features, 
-                                                                       one_hot_features,
-                                                                       targets, 
-                                                                       shuffle=True,
-                                                                       test_size=self._split,
-                                                                       stratify=targets)
-        
-        X_tr, y_tr = self._load_transform_scale_and_labels(F_tr, t_tr)
-        X_test, y_test = self._transform_scale_and_labels(F_test, t_test)
-
-        if self.consider_tcp_flags:
-            return np.hstack([X_tr,X_oh_tr]), y_tr, np.hstack([X_test, X_oh_test]), y_test
-        else:
-            return X_tr, y_tr, X_test, y_test
->>>>>>> 68b3f42c
 
 
 def _rename_protocols_inplace(flow_features):
